# Byte-compiled / optimized / DLL files
.pytest_cache/
__pycache__/
*.py[cod]

# emacs temp files
*~
#*#

# C extensions
*.so

# Distribution / packaging
bin/
develop-eggs/
dist/
eggs/
lib/
lib64/
parts/
sdist/
var/
Drafts/
*/build/
build/
venv/

*.egg-info/
.installed.cfg
*.egg*

# spa_c_files builds
pvlib/spa_c_files/build*
pvlib/spa_c_files/spa_py.c

# spa_c_files source
pvlib/spa_c_files/spa.c
pvlib/spa_c_files/spa.h
pvlib/spa_c_files/spa_tester.c

# generated documentation
docs/sphinx/source/generated
docs/sphinx/source/savefig

# Installer logs
pip-log.txt
pip-delete-this-directory.txt

# Unit test / coverage reports
.tox/
.coverage
.cache
nosetests.xml
coverage.xml

# Translations
*.mo

# IDE's (Mr Developer, pydev, pycharm...)
.mr.developer.cfg
.project
.pydevproject
.spyderproject
.idea/
*.sublime-project
*.sublime-workspace
.vscode

# Rope
.ropeproject

# Django stuff:
*.log
*.pot

# HDF tables
*.h5


#Datafiles
*.csv

# vi
*.swp

#Ignore some notebooks
*.ipynb
!docs/tutorials/*.ipynb
<<<<<<< HEAD
*.idea
=======

#Ignore Mac DS_store files
*.DS_Store
>>>>>>> a9ff2860
<|MERGE_RESOLUTION|>--- conflicted
+++ resolved
@@ -86,10 +86,6 @@
 #Ignore some notebooks
 *.ipynb
 !docs/tutorials/*.ipynb
-<<<<<<< HEAD
-*.idea
-=======
 
 #Ignore Mac DS_store files
-*.DS_Store
->>>>>>> a9ff2860
+*.DS_Store