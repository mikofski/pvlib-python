r"""
Functions for the infinite sheds bifacial irradiance model.
"""

import numpy as np
import pandas as pd
from pvlib.tools import cosd, sind, tand
from pvlib.bifacial import utils
from pvlib.irradiance import beam_component, aoi, haydavies


def _vf_ground_sky_integ(surface_tilt, surface_azimuth, gcr, height,
                         pitch, max_rows=10, npoints=100, vectorize=False):
    """
    Integrated view factor to the sky from the ground underneath
    interior rows of the array.

    Parameters
    ----------
    surface_tilt : numeric
        Surface tilt angle in degrees from horizontal, e.g., surface facing up
        = 0, surface facing horizon = 90. [degree]
    surface_azimuth : numeric
        Surface azimuth angles in decimal degrees east of north
        (e.g. North = 0, South = 180, East = 90, West = 270).
        ``surface_azimuth`` must be >=0 and <=360.
    gcr : float
        Ratio of row slant length to row spacing (pitch). [unitless]
    height : float
        Height of the center point of the row above the ground; must be in the
        same units as ``pitch``.
    pitch : float
        Distance between two rows. Must be in the same units as ``height``.
    max_rows : int, default 10
        Maximum number of rows to consider in front and behind the current row.
    npoints : int, default 100
        Number of points used to discretize distance along the ground.
    vectorize : bool, default False
        If True, vectorize the view factor calculation across ``surface_tilt``.
        This increases speed with the cost of increased memory usage.

    Returns
    -------
    fgnd_sky : numeric
        Integration of view factor over the length between adjacent, interior
        rows.  Shape matches that of ``surface_tilt``. [unitless]
    """
    # Abuse utils._vf_ground_sky_2d by supplying surface_tilt in place
    # of a signed rotation. This is OK because
    # 1) z span the full distance between 2 rows, and
    # 2) max_rows is set to be large upstream, and
    # 3) _vf_ground_sky_2d considers [-max_rows, +max_rows]
    # The VFs to the sky will thus be symmetric around z=0.5
    z = np.linspace(0, 1, npoints)
    rotation = np.atleast_1d(surface_tilt)
    if vectorize:
        fz_sky = utils._vf_ground_sky_2d(z, rotation, gcr, pitch, height,
                                         max_rows)
    else:
        fz_sky = np.zeros((npoints, len(rotation)))
        for k, r in enumerate(rotation):
            vf = utils._vf_ground_sky_2d(z, r, gcr, pitch, height, max_rows)
            fz_sky[:, k] = vf[:, 0]  # remove spurious rotation dimension
    # calculate the integrated view factor for all of the ground between rows
    return np.trapz(fz_sky, z, axis=0)


def _poa_ground_shadows(poa_ground, f_gnd_beam, df, vf_gnd_sky):
    """
    Reduce ground-reflected irradiance to the tilted plane (poa_ground) to
    account for shadows on the ground.

    Parameters
    ----------
    poa_ground : numeric
        Ground reflected irradiance on the tilted surface, assuming full GHI
        illumination on all of the ground. [W/m^2]
    f_gnd_beam : numeric
        Fraction of the distance between rows that is illuminated (unshaded).
        [unitless]
    df : numeric
        Diffuse fraction, the ratio of DHI to GHI. [unitless]
    vf_gnd_sky : numeric
        View factor from the ground to the sky, integrated along the distance
        between rows. [unitless]

    Returns
    -------
    poa_gnd_sky : numeric
        Adjusted ground-reflected irradiance accounting for shadows on the
        ground. [W/m^2]

    """
    return poa_ground * (f_gnd_beam*(1 - df) + df*vf_gnd_sky)


def _poa_sky_diffuse_pv(dhi, gcr, surface_tilt):
    """
<<<<<<< HEAD
    Sky diffuse POA from averaged view factors combined for both shaded and
    unshaded parts of the surface.
=======
    Integrated view factors from the shaded and unshaded parts of
    the row slant height to the sky.

    Parameters
    ----------
    f_x : numeric
        Fraction of row slant height from the bottom that is shaded from
        direct irradiance. [unitless]
    surface_tilt : numeric
        Surface tilt angle in degrees from horizontal, e.g., surface facing up
        = 0, surface facing horizon = 90. [degree]
    gcr : float
        Ratio of row slant length to row spacing (pitch). [unitless]
    npoints : int, default 100
        Number of points for integration. [unitless]
>>>>>>> 275e6718

    A detailed calculation would be

        dhi * (f_x * vf_shade_sky_integ + (1 - f_x) * vf_noshade_sky_integ)

    where vf_shade_sky_integ is the average view factor between 0 and f_x
    (the shaded portion). But the average view factor is

        1/(f_x - 0) Integral_0^f_x vf(x) dx

    so the detailed calculation is equivalent to

        dhi * 1/(1 - 0) Integral_0^1 vf(x) dx

    Parameters
    ----------
<<<<<<< HEAD
=======
    f_x : numeric
        Fraction of row slant height from the bottom that is shaded from
        direct irradiance. [unitless]
>>>>>>> 275e6718
    dhi : numeric
        Diffuse horizontal irradiance (DHI). [W/m^2]
    gcr : float
        ground coverage ratio, ratio of row slant length to row spacing.
        [unitless]
    surface_tilt : numeric
        Surface tilt angle in degrees from horizontal, e.g., surface facing up
        = 0, surface facing horizon = 90. [degree]

    Returns
    -------
    poa_sky_diffuse_pv : numeric
        Total sky diffuse irradiance incident on the PV surface. [W/m^2]
    """
    vf_integ = utils.vf_row_sky_2d_integ(0., 1., gcr, surface_tilt)
    return dhi * vf_integ


def _ground_angle(x, surface_tilt, gcr):
    """
    Angle from horizontal of the line from a point x on the row slant length
    to the bottom of the facing row.

    The angles are clockwise from horizontal, rather than the usual
    counterclockwise direction.

    Parameters
    ----------
    x : numeric
        fraction of row slant length from bottom, ``x = 0`` is at the row
        bottom, ``x = 1`` is at the top of the row.
    surface_tilt : numeric
        Surface tilt angle in degrees from horizontal, e.g., surface facing up
        = 0, surface facing horizon = 90. [degree]
    gcr : float
        ground coverage ratio, ratio of row slant length to row spacing.
        [unitless]

    Returns
    -------
    psi : numeric
        Angle [degree].
    """
    #  : \\            \
    #  :  \\            \
    #  :   \\            \
    #  :    \\            \  facing row
    #  :     \\.___________\
    #  :       \  ^*-.  psi \
    #  :        \  x   *-.   \
    #  :         \  v      *-.\
    #  :          \<-----P---->\

    x1 = gcr * x * sind(surface_tilt)
    x2 = gcr * x * cosd(surface_tilt) + 1
    psi = np.arctan2(x1, x2)  # do this first because it handles 0 / 0
    return np.rad2deg(psi)


def _poa_ground_pv(poa_ground, gcr, surface_tilt):
    """
    Reduce ground-reflected irradiance to account for limited view of the
    ground from the row surface.

<<<<<<< HEAD
    A detailed calculation would be
=======
    Parameters
    ----------
    f_x : numeric
        Fraction of row slant height from the bottom that is shaded from
        direct irradiance. [unitless]
    surface_tilt : numeric
        Surface tilt angle in degrees from horizontal, e.g., surface facing up
        = 0, surface facing horizon = 90. [degree]
    gcr : float
        Ground coverage ratio, ratio of row slant length to row spacing.
        [unitless]
    npoints : int, default 100
        Number of points for integration. [unitless]
>>>>>>> 275e6718

        poa_ground *
          (f_x * vf_shade_ground_integ + (1 - f_x) * vf_noshade_ground_integ)

    where vf_shade_ground_integ is the average view factor between 0 and f_x
    (the shaded portion). But the average view factor is

        1/(f_x - 0) Integral_0^f_x vf(x) dx

    so the detailed calculation is equivalent to

        poa_ground * 1/(1 - 0) Integral_0^1 vf(x) dx

    Parameters
    ----------
<<<<<<< HEAD
=======
    f_x : numeric
        Fraction of row slant height from the bottom that is shaded from
        direct irradiance. [unitless]
>>>>>>> 275e6718
    poa_ground : numeric
        Ground-reflected irradiance that would reach the row surface if the
        full ground was visible. poa_gnd_sky accounts for limited view of the
        sky from the ground. [W/m^2]
    gcr : float
        ground coverage ratio, ratio of row slant length to row spacing.
        [unitless]
    surface_tilt : numeric
        Surface tilt angle in degrees from horizontal, e.g., surface facing up
        = 0, surface facing horizon = 90. [degree]

    Returns
    -------
    numeric
        Ground diffuse irradiance on the row plane. [W/m^2]
    """
    vf_integ = utils.vf_row_ground_2d_integ(0., 1., gcr, surface_tilt)
    return poa_ground * vf_integ


def _shaded_fraction(solar_zenith, solar_azimuth, surface_tilt,
                     surface_azimuth, gcr):
    """
    Calculate fraction (from the bottom) of row slant height that is shaded
    from direct irradiance by the row in front toward the sun.

    See [1], Eq. 14 and also [2], Eq. 32.

    .. math::
        F_x = \\max \\left( 0, \\min \\left(\\frac{\\text{GCR} \\cos \\theta
        + \\left( \\text{GCR} \\sin \\theta - \\tan \\beta_{c} \\right)
        \\tan Z - 1}
        {\\text{GCR} \\left( \\cos \\theta + \\sin \\theta \\tan Z \\right)},
        1 \\right) \\right)

    Parameters
    ----------
    solar_zenith : numeric
        Apparent (refraction-corrected) solar zenith. [degrees]
    solar_azimuth : numeric
        Solar azimuth. [degrees]
    surface_tilt : numeric
        Row tilt from horizontal, e.g. surface facing up = 0, surface facing
        horizon = 90. [degrees]
    surface_azimuth : numeric
        Azimuth angle of the row surface. North=0, East=90, South=180,
        West=270. [degrees]
    gcr : numeric
        Ground coverage ratio, which is the ratio of row slant length to row
        spacing (pitch). [unitless]

    Returns
    -------
    f_x : numeric
        Fraction of row slant height from the bottom that is shaded from
        direct irradiance.

    References
    ----------
    .. [1] Mikofski, M., Darawali, R., Hamer, M., Neubert, A., and Newmiller,
       J. "Bifacial Performance Modeling in Large Arrays". 2019 IEEE 46th
       Photovoltaic Specialists Conference (PVSC), 2019, pp. 1282-1287.
       :doi:`10.1109/PVSC40753.2019.8980572`.
    .. [2] Kevin Anderson and Mark Mikofski, "Slope-Aware Backtracking for
       Single-Axis Trackers", Technical Report NREL/TP-5K00-76626, July 2020.
       https://www.nrel.gov/docs/fy20osti/76626.pdf
    """
    tan_phi = utils._solar_projection_tangent(
        solar_zenith, solar_azimuth, surface_azimuth)
    # length of shadow behind a row as a fraction of pitch
    x = gcr * (sind(surface_tilt) * tan_phi + cosd(surface_tilt))
    f_x = 1 - 1. / x
    # set f_x to be 1 when sun is behind the array
    ao = aoi(surface_tilt, surface_azimuth, solar_zenith, solar_azimuth)
    f_x = np.where(ao < 90, f_x, 1.)
    # when x < 1, the shadow is not long enough to fall on the row surface
    f_x = np.where(x > 1., f_x, 0.)
    return f_x


def get_irradiance_poa(surface_tilt, surface_azimuth, solar_zenith,
                       solar_azimuth, gcr, height, pitch, ghi, dhi, dni,
                       albedo, model='isotropic', dni_extra=None, iam=1.0,
                       npoints=100, vectorize=False):
    r"""
    Calculate plane-of-array (POA) irradiance on one side of a row of modules.

    The infinite sheds model [1] assumes the PV system comprises parallel,
    evenly spaced rows on a level, horizontal surface. Rows can be on fixed
    racking or single axis trackers. The model calculates irradiance at a
    location far from the ends of any rows, in effect, assuming that the
    rows (sheds) are infinitely long.

    POA irradiance components include direct, diffuse and global (total).
    Irradiance values are reduced to account for reflection of direct light,
    but are not adjusted for solar spectrum or reduced by a module's
    bifaciality factor.

    Parameters
    ----------
    surface_tilt : numeric
        Tilt of the surface from horizontal. Must be between 0 and 180. For
        example, for a fixed tilt module mounted at 30 degrees from
        horizontal, use ``surface_tilt=30`` to get front-side irradiance and
        ``surface_tilt=150`` to get rear-side irradiance. [degree]

    surface_azimuth : numeric
        Surface azimuth in decimal degrees east of north
        (e.g. North = 0, South = 180, East = 90, West = 270). [degree]

    solar_zenith : numeric
        Refraction-corrected solar zenith. [degree]

    solar_azimuth : numeric
        Solar azimuth. [degree]

    gcr : float
        Ground coverage ratio, ratio of row slant length to row spacing.
        [unitless]

    height : float
        Height of the center point of the row above the ground; must be in the
        same units as ``pitch``.

    pitch : float
        Distance between two rows; must be in the same units as ``height``.

    ghi : numeric
        Global horizontal irradiance. [W/m2]

    dhi : numeric
        Diffuse horizontal irradiance. [W/m2]

    dni : numeric
        Direct normal irradiance. [W/m2]

    albedo : numeric
        Surface albedo. [unitless]

    model : str, default 'isotropic'
        Irradiance model - can be one of 'isotropic' or 'haydavies'.

    dni_extra : numeric, optional
        Extraterrestrial direct normal irradiance. Required when
        ``model='haydavies'``. [W/m2]

    iam : numeric, default 1.0
        Incidence angle modifier, the fraction of direct irradiance incident
        on the surface that is not reflected away. [unitless]

    npoints : int, default 100
        Number of discretization points for calculating integrated view
        factors.

    vectorize : bool, default False
        If True, vectorize the view factor calculation across ``surface_tilt``.
        This increases speed with the cost of increased memory usage.

    Returns
    -------
    output : dict or DataFrame
        Output is a DataFrame when input ghi is a Series. See Notes for
        descriptions of content.

    Notes
    -----
    Input parameters ``height`` and ``pitch`` must have the same unit.

    ``output`` always includes:

    - ``poa_global`` : total POA irradiance. [W/m^2]
    - ``poa_diffuse`` : total diffuse POA irradiance from all sources. [W/m^2]
    - ``poa_direct`` : total direct POA irradiance. [W/m^2]
    - ``poa_sky_diffuse`` : total sky diffuse irradiance on the plane of array.
      [W/m^2]
    - ``poa_ground_diffuse`` : total ground-reflected diffuse irradiance on the
      plane of array. [W/m^2]

    References
    ----------
    .. [1] Mikofski, M., Darawali, R., Hamer, M., Neubert, A., and Newmiller,
       J. "Bifacial Performance Modeling in Large Arrays". 2019 IEEE 46th
       Photovoltaic Specialists Conference (PVSC), 2019, pp. 1282-1287.
       :doi:`10.1109/PVSC40753.2019.8980572`.

    See also
    --------
    get_irradiance
    """
    if model == 'haydavies':
        if dni_extra is None:
            raise ValueError(f'must supply dni_extra for {model} model')
        # Call haydavies first time within the horizontal plane - to subtract
        # circumsolar_horizontal from DHI
        sky_diffuse_comps_horizontal = haydavies(0, 180, dhi, dni, dni_extra,
                                                 solar_zenith, solar_azimuth,
                                                 return_components=True)
        circumsolar_horizontal = sky_diffuse_comps_horizontal['circumsolar']

        # Call haydavies a second time where circumsolar_normal is facing
        # directly towards sun, and can be added to DNI
        sky_diffuse_comps_normal = haydavies(solar_zenith, solar_azimuth, dhi,
                                             dni, dni_extra, solar_zenith,
                                             solar_azimuth,
                                             return_components=True)
        circumsolar_normal = sky_diffuse_comps_normal['circumsolar']

        dhi = dhi - circumsolar_horizontal
        dni = dni + circumsolar_normal

    # Calculate some geometric quantities
    # rows to consider in front and behind current row
    # ensures that view factors to the sky are computed to within 5 degrees
    # of the horizon
    max_rows = np.ceil(height / (pitch * tand(5)))
    # fraction of ground between rows that is illuminated accounting for
    # shade from panels. [1], Eq. 4
    f_gnd_beam = utils._unshaded_ground_fraction(
        surface_tilt, surface_azimuth, solar_zenith, solar_azimuth, gcr)
    # integrated view factor from the ground to the sky, integrated between
    # adjacent rows interior to the array
    # method differs from [1], Eq. 7 and Eq. 8; height is defined at row
    # center rather than at row lower edge as in [1].
    vf_gnd_sky = _vf_ground_sky_integ(
        surface_tilt, surface_azimuth, gcr, height, pitch, max_rows, npoints,
        vectorize)
    # fraction of row slant height that is shaded from direct irradiance
    f_x = _shaded_fraction(solar_zenith, solar_azimuth, surface_tilt,
                           surface_azimuth, gcr)

    # Total sky diffuse received by both shaded and unshaded portions
    poa_sky_pv = _poa_sky_diffuse_pv(dhi, gcr, surface_tilt)

    # irradiance reflected from the ground before accounting for shadows
    # and restricted views
    # this is a deviation from [1], because the row to ground view factor
    # is accounted for in a different manner
    ground_diffuse = ghi * albedo

    # diffuse fraction
    diffuse_fraction = np.clip(dhi / ghi, 0., 1.)
    # make diffuse fraction 0 when ghi is small
    diffuse_fraction = np.where(ghi < 0.0001, 0., diffuse_fraction)

    # Reduce ground-reflected irradiance because other rows in the array
    # block irradiance from reaching the ground.
    # [2], Eq. 9
    ground_diffuse = _poa_ground_shadows(
        ground_diffuse, f_gnd_beam, diffuse_fraction, vf_gnd_sky)

    # Ground-reflected irradiance on the row surface accounting for
    # the view to the ground. This deviates from [1], Eq. 10, 11 and
    # subsequent. Here, the row to ground view factor is computed. In [1],
    # the usual ground-reflected irradiance includes the single row to ground
    # view factor (1 - cos(tilt))/2, and Eq. 10, 11 and later multiply
    # this quantity by a ratio of view factors.
    poa_gnd_pv = _poa_ground_pv(ground_diffuse, gcr, surface_tilt)

    # add sky and ground-reflected irradiance on the row by irradiance
    # component
    poa_diffuse = poa_gnd_pv + poa_sky_pv
    # beam on plane, make an array for consistency with poa_diffuse
    poa_beam = np.atleast_1d(beam_component(
        surface_tilt, surface_azimuth, solar_zenith, solar_azimuth, dni))
    poa_direct = poa_beam * (1 - f_x) * iam  # direct only on the unshaded part
    poa_global = poa_direct + poa_diffuse

    output = {
        'poa_global': poa_global, 'poa_direct': poa_direct,
        'poa_diffuse': poa_diffuse, 'poa_ground_diffuse': poa_gnd_pv,
        'poa_sky_diffuse': poa_sky_pv}
    if isinstance(poa_global, pd.Series):
        output = pd.DataFrame(output)
    return output


def get_irradiance(surface_tilt, surface_azimuth, solar_zenith, solar_azimuth,
                   gcr, height, pitch, ghi, dhi, dni,
                   albedo, model='isotropic', dni_extra=None, iam_front=1.0,
                   iam_back=1.0, bifaciality=0.8, shade_factor=-0.02,
                   transmission_factor=0, npoints=100, vectorize=False):
    """
    Get front and rear irradiance using the infinite sheds model.

    The infinite sheds model [1] assumes the PV system comprises parallel,
    evenly spaced rows on a level, horizontal surface. Rows can be on fixed
    racking or single axis trackers. The model calculates irradiance at a
    location far from the ends of any rows, in effect, assuming that the
    rows (sheds) are infinitely long.

    The model accounts for the following effects:

    - restricted view of the sky from module surfaces due to the nearby rows.
    - restricted view of the ground from module surfaces due to nearby rows.
    - restricted view of the sky from the ground due to rows.
    - shading of module surfaces by nearby rows.
    - shading of rear cells of a module by mounting structure and by
      module features.

    The model implicitly assumes that diffuse irradiance from the sky is
    isotropic, and that module surfaces do not allow irradiance to transmit
    through the module to the ground through gaps between cells.

    Parameters
    ----------
    surface_tilt : numeric
        Tilt from horizontal of the front-side surface. [degree]

    surface_azimuth : numeric
        Surface azimuth in decimal degrees east of north
        (e.g. North = 0, South = 180, East = 90, West = 270). [degree]

    solar_zenith : numeric
        Refraction-corrected solar zenith. [degree]

    solar_azimuth : numeric
        Solar azimuth. [degree]

    gcr : float
        Ground coverage ratio, ratio of row slant length to row spacing.
        [unitless]

    height : float
        Height of the center point of the row above the ground; must be in the
        same units as ``pitch``.

    pitch : float
        Distance between two rows; must be in the same units as ``height``.

    ghi : numeric
        Global horizontal irradiance. [W/m2]

    dhi : numeric
        Diffuse horizontal irradiance. [W/m2]

    dni : numeric
        Direct normal irradiance. [W/m2]

    albedo : numeric
        Surface albedo. [unitless]

    model : str, default 'isotropic'
        Irradiance model - can be one of 'isotropic' or 'haydavies'.

    dni_extra : numeric, optional
        Extraterrestrial direct normal irradiance. Required when
        ``model='haydavies'``. [W/m2]

    iam_front : numeric, default 1.0
        Incidence angle modifier, the fraction of direct irradiance incident
        on the front surface that is not reflected away. [unitless]

    iam_back : numeric, default 1.0
        Incidence angle modifier, the fraction of direct irradiance incident
        on the back surface that is not reflected away. [unitless]

    bifaciality : numeric, default 0.8
        Ratio of the efficiency of the module's rear surface to the efficiency
        of the front surface. [unitless]

    shade_factor : numeric, default -0.02
        Fraction of back surface irradiance that is blocked by array mounting
        structures. Negative value is a reduction in back irradiance.
        [unitless]

    transmission_factor : numeric, default 0.0
        Fraction of irradiance on the back surface that does not reach the
        module's cells due to module features such as busbars, junction box,
        etc. A negative value is a reduction in back irradiance. [unitless]

    npoints : int, default 100
        Number of discretization points for calculating integrated view
        factors.

    vectorize : bool, default False
        If True, vectorize the view factor calculation across ``surface_tilt``.
        This increases speed with the cost of increased memory usage.

    Returns
    -------
    output : dict or DataFrame
        Output is a DataFrame when input ghi is a Series. See Notes for
        descriptions of content.

    Notes
    -----

    ``output`` includes:

    - ``poa_global`` : total irradiance reaching the module cells from both
      front and back surfaces. [W/m^2]
    - ``poa_front`` : total irradiance reaching the module cells from the front
      surface. [W/m^2]
    - ``poa_back`` : total irradiance reaching the module cells from the back
      surface. [W/m^2]
    - ``poa_front_direct`` : direct irradiance reaching the module cells from
      the front surface. [W/m^2]
    - ``poa_front_diffuse`` : total diffuse irradiance reaching the module
      cells from the front surface. [W/m^2]
    - ``poa_front_sky_diffuse`` : sky diffuse irradiance reaching the module
      cells from the front surface. [W/m^2]
    - ``poa_front_ground_diffuse`` : ground-reflected diffuse irradiance
      reaching the module cells from the front surface. [W/m^2]
    - ``poa_back_direct`` : direct irradiance reaching the module cells from
      the back surface. [W/m^2]
    - ``poa_back_diffuse`` : total diffuse irradiance reaching the module
      cells from the back surface. [W/m^2]
    - ``poa_back_sky_diffuse`` : sky diffuse irradiance reaching the module
      cells from the back surface. [W/m^2]
    - ``poa_back_ground_diffuse`` : ground-reflected diffuse irradiance
      reaching the module cells from the back surface. [W/m^2]

    References
    ----------
    .. [1] Mikofski, M., Darawali, R., Hamer, M., Neubert, A., and Newmiller,
       J. "Bifacial Performance Modeling in Large Arrays". 2019 IEEE 46th
       Photovoltaic Specialists Conference (PVSC), 2019, pp. 1282-1287.
       :doi:`10.1109/PVSC40753.2019.8980572`.

    See also
    --------
    get_irradiance_poa
    """
    # backside is rotated and flipped relative to front
    backside_tilt, backside_sysaz = _backside(surface_tilt, surface_azimuth)
    # front side POA irradiance
    irrad_front = get_irradiance_poa(
        surface_tilt=surface_tilt, surface_azimuth=surface_azimuth,
        solar_zenith=solar_zenith, solar_azimuth=solar_azimuth,
        gcr=gcr, height=height, pitch=pitch, ghi=ghi, dhi=dhi, dni=dni,
        albedo=albedo, model=model, dni_extra=dni_extra, iam=iam_front,
        npoints=npoints, vectorize=vectorize)
    # back side POA irradiance
    irrad_back = get_irradiance_poa(
        surface_tilt=backside_tilt, surface_azimuth=backside_sysaz,
        solar_zenith=solar_zenith, solar_azimuth=solar_azimuth,
        gcr=gcr, height=height, pitch=pitch, ghi=ghi, dhi=dhi, dni=dni,
        albedo=albedo, model=model, dni_extra=dni_extra, iam=iam_back,
        npoints=npoints, vectorize=vectorize)

    colmap_front = {
        'poa_global': 'poa_front',
        'poa_direct': 'poa_front_direct',
        'poa_diffuse': 'poa_front_diffuse',
        'poa_sky_diffuse': 'poa_front_sky_diffuse',
        'poa_ground_diffuse': 'poa_front_ground_diffuse',
    }
    colmap_back = {
        'poa_global': 'poa_back',
        'poa_direct': 'poa_back_direct',
        'poa_diffuse': 'poa_back_diffuse',
        'poa_sky_diffuse': 'poa_back_sky_diffuse',
        'poa_ground_diffuse': 'poa_back_ground_diffuse',
    }

    if isinstance(ghi, pd.Series):
        irrad_front = irrad_front.rename(columns=colmap_front)
        irrad_back = irrad_back.rename(columns=colmap_back)
        output = pd.concat([irrad_front, irrad_back], axis=1)
    else:
        for old_key, new_key in colmap_front.items():
            irrad_front[new_key] = irrad_front.pop(old_key)
        for old_key, new_key in colmap_back.items():
            irrad_back[new_key] = irrad_back.pop(old_key)
        irrad_front.update(irrad_back)
        output = irrad_front

    effects = (1 + shade_factor) * (1 + transmission_factor)
    output['poa_global'] = output['poa_front'] + \
        output['poa_back'] * bifaciality * effects
    return output


def _backside(tilt, surface_azimuth):
    backside_tilt = 180. - tilt
    backside_sysaz = (180. + surface_azimuth) % 360.
    return backside_tilt, backside_sysaz<|MERGE_RESOLUTION|>--- conflicted
+++ resolved
@@ -95,11 +95,7 @@
 
 
 def _poa_sky_diffuse_pv(dhi, gcr, surface_tilt):
-    """
-<<<<<<< HEAD
-    Sky diffuse POA from averaged view factors combined for both shaded and
-    unshaded parts of the surface.
-=======
+    r"""
     Integrated view factors from the shaded and unshaded parts of
     the row slant height to the sky.
 
@@ -115,7 +111,6 @@
         Ratio of row slant length to row spacing (pitch). [unitless]
     npoints : int, default 100
         Number of points for integration. [unitless]
->>>>>>> 275e6718
 
     A detailed calculation would be
 
@@ -132,12 +127,9 @@
 
     Parameters
     ----------
-<<<<<<< HEAD
-=======
     f_x : numeric
         Fraction of row slant height from the bottom that is shaded from
         direct irradiance. [unitless]
->>>>>>> 275e6718
     dhi : numeric
         Diffuse horizontal irradiance (DHI). [W/m^2]
     gcr : float
@@ -202,44 +194,8 @@
     Reduce ground-reflected irradiance to account for limited view of the
     ground from the row surface.
 
-<<<<<<< HEAD
-    A detailed calculation would be
-=======
-    Parameters
-    ----------
-    f_x : numeric
-        Fraction of row slant height from the bottom that is shaded from
-        direct irradiance. [unitless]
-    surface_tilt : numeric
-        Surface tilt angle in degrees from horizontal, e.g., surface facing up
-        = 0, surface facing horizon = 90. [degree]
-    gcr : float
-        Ground coverage ratio, ratio of row slant length to row spacing.
-        [unitless]
-    npoints : int, default 100
-        Number of points for integration. [unitless]
->>>>>>> 275e6718
-
-        poa_ground *
-          (f_x * vf_shade_ground_integ + (1 - f_x) * vf_noshade_ground_integ)
-
-    where vf_shade_ground_integ is the average view factor between 0 and f_x
-    (the shaded portion). But the average view factor is
-
-        1/(f_x - 0) Integral_0^f_x vf(x) dx
-
-    so the detailed calculation is equivalent to
-
-        poa_ground * 1/(1 - 0) Integral_0^1 vf(x) dx
-
-    Parameters
-    ----------
-<<<<<<< HEAD
-=======
-    f_x : numeric
-        Fraction of row slant height from the bottom that is shaded from
-        direct irradiance. [unitless]
->>>>>>> 275e6718
+    Parameters
+    ----------
     poa_ground : numeric
         Ground-reflected irradiance that would reach the row surface if the
         full ground was visible. poa_gnd_sky accounts for limited view of the
