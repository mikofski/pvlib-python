from pvlib.version import __version__
from pvlib import tools
from pvlib import atmosphere
from pvlib import clearsky
# from pvlib import forecast
from pvlib import irradiance
from pvlib import location
from pvlib import solarposition
from pvlib import iotools
from pvlib import ivtools
from pvlib import tracking
from pvlib import pvsystem
from pvlib import spa
from pvlib import modelchain
<<<<<<< HEAD
from pvlib import singlediode
from pvlib import infinite_sheds  # noqa: F401

# for backwards compatibility for pvlib.tmy module
from pvlib import tmy
=======
from pvlib import singlediode
>>>>>>> 775cc609
<|MERGE_RESOLUTION|>--- conflicted
+++ resolved
@@ -12,12 +12,5 @@
 from pvlib import pvsystem
 from pvlib import spa
 from pvlib import modelchain
-<<<<<<< HEAD
 from pvlib import singlediode
-from pvlib import infinite_sheds  # noqa: F401
-
-# for backwards compatibility for pvlib.tmy module
-from pvlib import tmy
-=======
-from pvlib import singlediode
->>>>>>> 775cc609
+from pvlib import infinite_sheds  # noqa: F401